--- conflicted
+++ resolved
@@ -1,20 +1,12 @@
 
-<<<<<<< HEAD
-evaluation_count: 1000 #the number of evaluations
-=======
 evaluation_count: 2000 #the number of evaluations
->>>>>>> 4b31e5ae
 
 # value between 0 and 1. 1: unfiltered wiggly estimates. 0: constant
 #update_rate: 0.05
 update_rate: 1.
 
 max_kl_divergence: 2.0
-<<<<<<< HEAD
-use_gpu: true 
-=======
 use_gpu: true
->>>>>>> 4b31e5ae
 
 # filtering parameters ----------------------------------------------------------------------
 initial_sample_count: 1000 #10000 this is the number of samples for the initialization
@@ -34,10 +26,6 @@
 p_occluded_visible: 0.1 #0.1
 p_occluded_occluded: 0.7 #0.7
 
-<<<<<<< HEAD
 min_delta_time: 0.
 
-use_new_process: false
-=======
-min_delta_time: 0.
->>>>>>> 4b31e5ae
+use_new_process: false