/*
 * This is part of the Bayesian Object Tracking (bot),
 * (https://github.com/bayesian-object-tracking)
 *
 * Copyright (c) 2015 Max Planck Society,
 * 				 Autonomous Motion Department,
 * 			     Institute for Intelligent Systems
 *
 * This Source Code Form is subject to the terms of the GNU General Public
 * License License (GNU GPL). A copy of the license can be found in the LICENSE
 * file distributed with this source code.
 */

/**
 * \file ros_interface.hpp
 * \author Manuel Wuthrich (manuel.wuthrich@gmail.com)
 */

#pragma once

#include <string>
#include <limits>

#include <Eigen/Core>
#include <Eigen/Geometry>

#include <ros/ros.h>
#include <std_msgs/Header.h>
#include <sensor_msgs/PointCloud2.h>
#include <geometry_msgs/PoseWithCovarianceStamped.h>
#include <visualization_msgs/Marker.h>
#include <sensor_msgs/CameraInfo.h>

//#include <pcl/ros/conversions.h>
//#include <pcl/point_cloud.h>
//#include <pcl/point_types.h>

//#include <cv.h>

// to avoid stupid typedef conflict
#define uint64 enchiladisima
#include <cv_bridge/cv_bridge.h>
#undef uint64

#include <sensor_msgs/Image.h>

#include <osr/pose_vector.hpp>
#include <osr/pose_velocity_vector.hpp>

namespace ri
{
/// conversions between ros and internal types *********************************

/**
 * \brief Converts a ros pose message to osr::PoseVector
 */
inline osr::PoseVector to_pose_vector(const geometry_msgs::Pose& ros_pose)
{
    Eigen::Vector3d p;
    Eigen::Quaternion<double> q;
    p[0] = ros_pose.position.x;
    p[1] = ros_pose.position.y;
    p[2] = ros_pose.position.z;
    q.w() = ros_pose.orientation.w;
    q.x() = ros_pose.orientation.x;
    q.y() = ros_pose.orientation.y;
    q.z() = ros_pose.orientation.z;

    osr::PoseVector pose;
    pose.position() = p;
    pose.orientation().quaternion(q);

    return pose;
}

/**
 * \brief Converts a ros pose message to osr::PoseVelocityVector
 */
inline osr::PoseVelocityVector to_pose_velocity_vector(
    const geometry_msgs::Pose& ros_pose)
{
    Eigen::Vector3d p;
    Eigen::Quaternion<double> q;
    p[0] = ros_pose.position.x;
    p[1] = ros_pose.position.y;
    p[2] = ros_pose.position.z;
    q.w() = ros_pose.orientation.w;
    q.x() = ros_pose.orientation.x;
    q.y() = ros_pose.orientation.y;
    q.z() = ros_pose.orientation.z;

    osr::PoseVelocityVector pose;
    pose.position() = p;
    pose.orientation().quaternion(q);

    return pose;
}

inline geometry_msgs::Pose to_ros_pose(const osr::PoseVector& pose_vector)
{
    auto p = pose_vector.position();
    auto q = pose_vector.orientation().quaternion();

    geometry_msgs::Pose ros_pose;
    ros_pose.position.x = p[0];
    ros_pose.position.y = p[1];
    ros_pose.position.z = p[2];
    ros_pose.orientation.w = q.w();
    ros_pose.orientation.x = q.x();
    ros_pose.orientation.y = q.y();
    ros_pose.orientation.z = q.z();

    return ros_pose;
}

inline geometry_msgs::Pose to_ros_pose(const Eigen::Matrix4d& H)
{
    osr::PoseVector pose_vector;
    pose_vector.homogeneous(H);
    return to_ros_pose(pose_vector);
}

inline geometry_msgs::Pose to_ros_pose(const Eigen::Matrix3d& R,
                                       const Eigen::Vector3d& t)
{
    osr::PoseVector pose_vector;
    pose_vector.orientation().rotation_matrix(R);
    pose_vector.position() = t;
    return to_ros_pose(pose_vector);
}

template <typename Scalar>
Eigen::Matrix<Scalar, -1, -1> to_eigen_matrix(
    const sensor_msgs::Image& ros_image,
    const size_t& n_downsampling = 1)
{
    cv::Mat cv_image = cv_bridge::toCvCopy(ros_image)->image;

    size_t n_rows = cv_image.rows / n_downsampling;
    size_t n_cols = cv_image.cols / n_downsampling;
    Eigen::Matrix<Scalar, -1, -1> eigen_image(n_rows, n_cols);
    for (size_t row = 0; row < n_rows; row++)
        for (size_t col = 0; col < n_cols; col++)
            eigen_image(row, col) =
                cv_image.at<float>(row * n_downsampling, col * n_downsampling);

    return eigen_image;
}

template <typename Scalar>
Eigen::Matrix<Scalar, -1, 1> to_eigen_vector(
    const sensor_msgs::Image& ros_image,
    const size_t& n_downsampling = 1)
{
    cv::Mat cv_image = cv_bridge::toCvCopy(ros_image)->image;

    size_t n_rows = cv_image.rows / n_downsampling;
    size_t n_cols = cv_image.cols / n_downsampling;

    Eigen::Matrix<Scalar, -1, 1> eigen_image(n_rows * n_cols, 1);
    for (size_t row = 0; row < n_rows; row++)
        for (size_t col = 0; col < n_cols; col++)
            eigen_image(row * n_cols + col) =
                cv_image.at<float>(row * n_downsampling, col * n_downsampling);

    return eigen_image;
}

/// access ros data ************************************************************
template <typename Parameter>
void read_parameter(const std::string& path,
                    Parameter& parameter,
                    ros::NodeHandle node_handle)
{
    XmlRpc::XmlRpcValue ros_parameter;
    node_handle.getParam(path, ros_parameter);
    parameter = Parameter(ros_parameter);
}

template <>
void read_parameter<std::vector<std::string>>(
    const std::string& path,
    std::vector<std::string>& parameter,
    ros::NodeHandle node_handle);

template <>
void read_parameter<std::vector<double>>(const std::string& path,
                                         std::vector<double>& parameter,
                                         ros::NodeHandle node_handle);

template <>
void read_parameter<std::vector<std::vector<int>>>(
    const std::string& path,
    std::vector<std::vector<int>>& parameter,
    ros::NodeHandle node_handle);

template <typename Scalar>
Eigen::Matrix<Scalar, 3, 3> get_camera_matrix(
    const std::string& camera_info_topic,
    ros::NodeHandle& node_handle,
    const Scalar& seconds)
{
    // TODO: Check if const pointer is valid before accessing memory
    sensor_msgs::CameraInfo::ConstPtr camera_info =
        ros::topic::waitForMessage<sensor_msgs::CameraInfo>(
            camera_info_topic, node_handle, ros::Duration(seconds));

    Eigen::Matrix<Scalar, 3, 3> camera_matrix =
        Eigen::Matrix<Scalar, 3, 3>::Zero();

    if (!camera_info)
    {
        // if not topic was received within <seconds>
        ROS_WARN(
            "CameraInfo wasn't received within %f seconds. Returning default "
            "Zero message.",
            seconds);
        return camera_matrix;
    }

    for (size_t col = 0; col < 3; col++)
        for (size_t row = 0; row < 3; row++)
            camera_matrix(row, col) = camera_info->K[col + row * 3];

    return camera_matrix;
}

template <typename Scalar>
std::string get_camera_frame(const std::string& camera_info_topic,
                             ros::NodeHandle& node_handle,
                             const Scalar& seconds)
{
    // TODO: Check if const pointer is valid before accessing memory
    sensor_msgs::CameraInfo::ConstPtr camera_info =
        ros::topic::waitForMessage<sensor_msgs::CameraInfo>(
            camera_info_topic, node_handle, ros::Duration(seconds));
    if (!camera_info)
    {
        // if not topic was received within <seconds>
        ROS_WARN(
            "CameraInfo wasn't received within %f seconds. Returning default "
            "Zero message.",
            seconds);
        return "";
    }

    return camera_info->header.frame_id;
}

/// publish to ros *************************************************************
void publish_marker(const Eigen::Matrix4d& H,
                    const std::string& frame_id,
                    const ros::Time& stamp,
                    const std::string& object_model_path,
                    const ros::Publisher& pub,
                    const int& marker_id = 0,
                    const float& r = 0,
                    const float& g = 0,
                    const float& b = 1,
                    const float& a = 1.0,
                    const std::string& ns = "object");

void publish_pose(const Eigen::Matrix4d H,
                  const std::string& frame_id,
                  const ros::Time& stamp,
                  const std::string& object_name,
                  const std::string& object_directory,
                  const std::string& object_package,
                  const ros::Publisher& pub);
<<<<<<< HEAD
=======


>>>>>>> bc232179
}<|MERGE_RESOLUTION|>--- conflicted
+++ resolved
@@ -267,9 +267,5 @@
                   const std::string& object_directory,
                   const std::string& object_package,
                   const ros::Publisher& pub);
-<<<<<<< HEAD
-=======
-
-
->>>>>>> bc232179
+
 }