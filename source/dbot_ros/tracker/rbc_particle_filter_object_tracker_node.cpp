/*
 * This is part of the Bayesian Object Tracking (bot),
 * (https://github.com/bayesian-object-tracking)
 *
 * Copyright (c) 2015 Max Planck Society,
 * 				 Autonomous Motion Department,
 * 			     Institute for Intelligent Systems
 *
 * This Source Code Form is subject to the terms of the GNU General Public
 * License License (GNU GPL). A copy of the license can be found in the LICENSE
 * file distributed with this source code.
 */

/**
 * \file rbc_particle_filter_object_ros_object_tracker.cpp
 * \date November 2015
 * \author Jan Issac (jan.issac@gmail.com)
 */

#include <Eigen/Dense>

#include <fstream>
#include <ctime>
#include <memory>

#include <ros/ros.h>
#include <ros/package.h>

#include <fl/util/profiling.hpp>

#include <opi/interactive_marker_initializer.hpp>
#include <osr/free_floating_rigid_bodies_state.hpp>

#include <dbot/camera_data.hpp>
#include <dbot/simple_wavefront_object_loader.hpp>
#include <dbot/tracker/rbc_particle_filter_object_tracker.hpp>
#include <dbot/builder/rbc_particle_filter_tracker_builder.hpp>

#include <dbot_ros/object_tracker_ros.h>
#include <dbot_ros/object_tracker_publisher.h>
#include <dbot_ros/util/ros_interface.hpp>
#include <dbot_ros/util/ros_camera_data_provider.hpp>

int main(int argc, char** argv)
{
    ros::init(argc, argv, "rbc_particle_filter_object_tracker");
    ros::NodeHandle nh("~");

    /* ---------------------------------------------------------------------- */
    /* Roa-Blackwellized Coordinate Particle Filter Object Tracker            */
    /*                                                                        */
    /* Ingredients:                                                           */
    /*   - ObjectTrackerRos                                                   */
    /*     - Tracker                                                          */
    /*       - Rbc Particle Filter Algorithm                                  */
    /*         - Objects tate transition model                                */
    /*         - Observation model                                            */
    /*       - Object model                                                   */
    /*       - Camera data                                                    */
    /*     - Tracker publisher to advertise the estimated state               */
    /*                                                                        */
    /*  Construnction of the tracker will utilize few builders and factories. */
    /*  For that, we need the following builders/factories:                   */
    /*    - Object state transition model builder                             */
    /*    - Observation model builder to build GPU or CPU based models        */
    /*    - Filter builder                                                    */
    /* ---------------------------------------------------------------------- */

    /* ------------------------------ */
    /* - Create the object model    - */
    /* ------------------------------ */
    // get object parameters
    std::string object_package;
    std::string object_directory;
    std::vector<std::string> object_meshes;
    nh.getParam("object/meshes", object_meshes);
    nh.getParam("object/package", object_package);
    nh.getParam("object/directory", object_directory);

    // Use the ORI to load the object model usign the
    // SimpleWavefrontObjectLoader
    dbot::ObjectResourceIdentifier ori;
    ori.package_path(ros::package::getPath(object_package));
    ori.directory(object_directory);
    ori.meshes(object_meshes);

    auto object_model_loader = std::shared_ptr<dbot::ObjectModelLoader>(
        new dbot::SimpleWavefrontObjectModelLoader(ori));

    // Load the model usign the simple wavefront load and center the frames
    // of all object part meshes
    auto object_model =
        std::make_shared<dbot::ObjectModel>(object_model_loader, true);

    /* ------------------------------ */
    /* - Setup camera data          - */
    /* ------------------------------ */
    int downsampling_factor;
    std::string camera_info_topic;
    std::string depth_image_topic;
    dbot::CameraData::Resolution resolution;
    nh.getParam("camera_info_topic", camera_info_topic);
    nh.getParam("depth_image_topic", depth_image_topic);
    nh.getParam("downsampling_factor", downsampling_factor);
    nh.getParam("resolution/width", resolution.width);
    nh.getParam("resolution/height", resolution.height);

    auto camera_data_provider = std::shared_ptr<dbot::CameraDataProvider>(
        new dbot::RosCameraDataProvider(nh,
                                        camera_info_topic,
                                        depth_image_topic,
                                        resolution,
                                        downsampling_factor,
                                        60.0));
    // Create camera data from the RosCameraDataProvider which takes the data
    // from a ros camera topic
    auto camera_data = std::make_shared<dbot::CameraData>(camera_data_provider);

    /* ------------------------------ */
    /* - Few types we will be using - */
    /* ------------------------------ */
    typedef osr::FreeFloatingRigidBodiesState<> State;
    typedef dbot::RbcParticleFilterObjectTracker Tracker;
    typedef dbot::RbcParticleFilterTrackerBuilder<Tracker> TrackerBuilder;
    typedef TrackerBuilder::StateTransitionBuilder StateTransitionBuilder;
    typedef TrackerBuilder::ObservationModelBuilder ObservationModelBuilder;

    // parameter shorthand prefix
    std::string pre = "particle_filter/";

    /* ------------------------------ */
    /* - State transition function  - */
    /* ------------------------------ */
    // We will use a linear observation model built by the object transition
    // model builder. The linear model will generate a random walk.
    dbot::ObjectTransitionModelBuilder<State>::Parameters params_state;
    nh.getParam(pre + "object_transition/linear_sigma",
                params_state.linear_sigma);
    nh.getParam(pre + "object_transition/angular_sigma",
                params_state.angular_sigma);
    nh.getParam(pre + "object_transition/velocity_factor",
                params_state.velocity_factor);
    params_state.part_count = object_meshes.size();

    auto state_trans_builder = std::shared_ptr<StateTransitionBuilder>(
        new dbot::ObjectTransitionModelBuilder<State>(params_state));

    /* ------------------------------ */
    /* - Observation model          - */
    /* ------------------------------ */
    dbot::RbObservationModelBuilder<State>::Parameters params_obsrv;
    nh.getParam(pre + "use_gpu", params_obsrv.use_gpu);

    if (params_obsrv.use_gpu)
    {
        nh.getParam(pre + "gpu/sample_count", params_obsrv.sample_count);
    }
    else
    {
        nh.getParam(pre + "cpu/sample_count", params_obsrv.sample_count);
    }

    nh.getParam(pre + "observation/occlusion/p_occluded_visible",
                params_obsrv.occlusion.p_occluded_visible);
    nh.getParam(pre + "observation/occlusion/p_occluded_occluded",
                params_obsrv.occlusion.p_occluded_occluded);
    nh.getParam(pre + "observation/occlusion/initial_occlusion_prob",
                params_obsrv.occlusion.initial_occlusion_prob);

    nh.getParam(pre + "observation/kinect/tail_weight",
                params_obsrv.kinect.tail_weight);
    nh.getParam(pre + "observation/kinect/model_sigma",
                params_obsrv.kinect.model_sigma);
    nh.getParam(pre + "observation/kinect/sigma_factor",
                params_obsrv.kinect.sigma_factor);
    params_obsrv.delta_time = 1. / 30.;

    // gpu only parameters
    nh.getParam(pre + "gpu/use_custom_shaders",
                params_obsrv.use_custom_shaders);
    nh.getParam(pre + "gpu/vertex_shader_file",
                params_obsrv.vertex_shader_file);
    nh.getParam(pre + "gpu/fragment_shader_file",
                params_obsrv.fragment_shader_file);
    nh.getParam(pre + "gpu/geometry_shader_file",
                params_obsrv.geometry_shader_file);

    auto obsrv_model_builder = std::shared_ptr<ObservationModelBuilder>(
        new dbot::RbObservationModelBuilder<State>(
            object_model, camera_data, params_obsrv));

    /* ------------------------------ */
    /* - Create Filter & Tracker    - */
    /* ------------------------------ */
    TrackerBuilder::Parameters params_tracker;
    params_tracker.evaluation_count = params_obsrv.sample_count;
    nh.getParam(pre + "moving_average_update_rate",
                params_tracker.moving_average_update_rate);
    nh.getParam(pre + "max_kl_divergence", params_tracker.max_kl_divergence);

    auto tracker_builder = dbot::RbcParticleFilterTrackerBuilder<Tracker>(
        state_trans_builder, obsrv_model_builder, object_model, params_tracker);
    auto tracker = tracker_builder.build();

    dbot::ObjectTrackerRos<Tracker> ros_object_tracker(
        tracker, camera_data, ori.count_meshes());

    /* ------------------------------ */
    /* - Initialize interactively   - */
    /* ------------------------------ */
    opi::InteractiveMarkerInitializer object_initializer(
        camera_data->frame_id(),
        ori.package(),
        ori.directory(),
        ori.meshes(),
        {},
        true);
    if (!object_initializer.wait_for_object_poses())
    {
        ROS_INFO("Setting object poses was interrupted.");
        return 0;
    }

    auto initial_ros_poses = object_initializer.poses();
    std::vector<Tracker::State> initial_poses;
    initial_poses.push_back(Tracker::State(ori.count_meshes()));
    int i = 0;
    for (auto& ros_pose : initial_ros_poses)
    {
        initial_poses[0].component(i++) = ri::to_pose_velocity_vector(ros_pose);
    }

    tracker->initialize(initial_poses);

    /* ------------------------------ */
    /* - Tracker publisher          - */
    /* ------------------------------ */
    int object_color[3];
    nh.getParam(pre + "object_color/R", object_color[0]);
    nh.getParam(pre + "object_color/G", object_color[1]);
    nh.getParam(pre + "object_color/B", object_color[2]);
    auto tracker_publisher = dbot::ObjectStatePublisher(
        ori, object_color[0], object_color[1], object_color[2]);

    /* ------------------------------ */
    /* - Run the tracker            - */
    /* ------------------------------ */
    ros::Subscriber subscriber =
        nh.subscribe(depth_image_topic,
                     1,
                     &dbot::ObjectTrackerRos<Tracker>::update_obsrv,
                     &ros_object_tracker);
    (void)subscriber;

    while (ros::ok())
    {
        if (ros_object_tracker.run_once())
<<<<<<< HEAD
        {
            ROS_INFO_STREAM("Current pose:"
                            <<
                            ros_object_tracker.current_state().transpose());

            tracker_publisher.publish(ros_object_tracker.current_poses());
        }
=======
            {
                ROS_INFO_STREAM("Current pose estimate: "
                                << ros_object_tracker.current_state().transpose());
                tracker_publisher.publish(ros_object_tracker.current_pose());
            }
        else
            {
                ROS_INFO("Waiting for image ...");
            }
>>>>>>> 7ba25d5a
        ros::spinOnce();
    }

    return 0;
}<|MERGE_RESOLUTION|>--- conflicted
+++ resolved
@@ -255,25 +255,17 @@
     while (ros::ok())
     {
         if (ros_object_tracker.run_once())
-<<<<<<< HEAD
-        {
-            ROS_INFO_STREAM("Current pose:"
-                            <<
-                            ros_object_tracker.current_state().transpose());
-
-            tracker_publisher.publish(ros_object_tracker.current_poses());
-        }
-=======
             {
                 ROS_INFO_STREAM("Current pose estimate: "
                                 << ros_object_tracker.current_state().transpose());
-                tracker_publisher.publish(ros_object_tracker.current_pose());
+                            ros_object_tracker.current_state().transpose());
+
+            tracker_publisher.publish(ros_object_tracker.current_poses());
             }
         else
             {
                 ROS_INFO("Waiting for image ...");
             }
->>>>>>> 7ba25d5a
         ros::spinOnce();
     }
 
